--- conflicted
+++ resolved
@@ -355,11 +355,7 @@
 
   void _onLongPressDown(LongPressDownDetails details) {
     // _glowController.forward();
-<<<<<<< HEAD
-    _tracker = VelocityTracker(details.kind ?? PointerDeviceKind.touch);
-=======
     _tracker = VelocityTracker.withKind(details.kind ?? PointerDeviceKind.touch);
->>>>>>> 3a772359
     _trackingStartTime = DateTime.now();
   }
 
