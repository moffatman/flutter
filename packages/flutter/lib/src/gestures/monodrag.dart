// Copyright 2014 The Flutter Authors. All rights reserved.
// Use of this source code is governed by a BSD-style license that can be
// found in the LICENSE file.

import 'package:flutter/foundation.dart';
import 'package:vector_math/vector_math_64.dart';

import 'arena.dart';
import 'constants.dart';
import 'drag_details.dart';
import 'events.dart';
import 'recognizer.dart';
import 'velocity_tracker.dart';

enum _DragState {
  ready,
  possible,
  accepted,
}

/// Signature for when a pointer that was previously in contact with the screen
/// and moving is no longer in contact with the screen.
///
/// The velocity at which the pointer was moving when it stopped contacting
/// the screen is available in the `details`.
///
/// Used by [DragGestureRecognizer.onEnd].
typedef GestureDragEndCallback = void Function(DragEndDetails details);

/// Signature for when the pointer that previously triggered a
/// [GestureDragDownCallback] did not complete.
///
/// Used by [DragGestureRecognizer.onCancel].
typedef GestureDragCancelCallback = void Function();

/// Signature for a function that builds a [VelocityTracker].
///
/// Used by [DragGestureRecognizer.velocityTrackerBuilder].
typedef GestureVelocityTrackerBuilder = VelocityTracker Function(PointerEvent event);

/// Recognizes movement.
///
/// In contrast to [MultiDragGestureRecognizer], [DragGestureRecognizer]
/// recognizes a single gesture sequence for all the pointers it watches, which
/// means that the recognizer has at most one drag sequence active at any given
/// time regardless of how many pointers are in contact with the screen.
///
/// [DragGestureRecognizer] is not intended to be used directly. Instead,
/// consider using one of its subclasses to recognize specific types for drag
/// gestures.
///
/// [DragGestureRecognizer] competes on pointer events of [kPrimaryButton]
/// only when it has at least one non-null callback. If it has no callbacks, it
/// is a no-op.
///
/// See also:
///
///  * [HorizontalDragGestureRecognizer], for left and right drags.
///  * [VerticalDragGestureRecognizer], for up and down drags.
///  * [PanGestureRecognizer], for drags that are not locked to a single axis.
abstract class DragGestureRecognizer extends OneSequenceGestureRecognizer {
  /// Initialize the object.
  ///
  /// [dragStartBehavior] must not be null.
  ///
  /// {@macro flutter.gestures.GestureRecognizer.supportedDevices}
  DragGestureRecognizer({
    Object? debugOwner,
    @Deprecated(
      'Migrate to supportedDevices. '
      'This feature was deprecated after v2.3.0-1.0.pre.',
    )
    PointerDeviceKind? kind,
    this.dragStartBehavior = DragStartBehavior.start,
    this.velocityTrackerBuilder = _defaultBuilder,
    Set<PointerDeviceKind>? supportedDevices,
  }) : assert(dragStartBehavior != null),
       super(
         debugOwner: debugOwner,
         kind: kind,
         supportedDevices: supportedDevices,
       );

  static VelocityTracker _defaultBuilder(PointerEvent event) => VelocityTracker.withKind(event.kind);

  /// Configure the behavior of offsets passed to [onStart].
  ///
  /// If set to [DragStartBehavior.start], the [onStart] callback will be called
  /// with the position of the pointer at the time this gesture recognizer won
  /// the arena. If [DragStartBehavior.down], [onStart] will be called with
  /// the position of the first detected down event for the pointer. When there
  /// are no other gestures competing with this gesture in the arena, there's
  /// no difference in behavior between the two settings.
  ///
  /// For more information about the gesture arena:
  /// https://flutter.dev/docs/development/ui/advanced/gestures#gesture-disambiguation
  ///
  /// By default, the drag start behavior is [DragStartBehavior.start].
  ///
  /// ## Example:
  ///
  /// A [HorizontalDragGestureRecognizer] and a [VerticalDragGestureRecognizer]
  /// compete with each other. A finger presses down on the screen with
  /// offset (500.0, 500.0), and then moves to position (510.0, 500.0) before
  /// the [HorizontalDragGestureRecognizer] wins the arena. With
  /// [dragStartBehavior] set to [DragStartBehavior.down], the [onStart]
  /// callback will be called with position (500.0, 500.0). If it is
  /// instead set to [DragStartBehavior.start], [onStart] will be called with
  /// position (510.0, 500.0).
  DragStartBehavior dragStartBehavior;

  /// A pointer has contacted the screen with a primary button and might begin
  /// to move.
  ///
  /// The position of the pointer is provided in the callback's `details`
  /// argument, which is a [DragDownDetails] object.
  ///
  /// See also:
  ///
  ///  * [kPrimaryButton], the button this callback responds to.
  ///  * [DragDownDetails], which is passed as an argument to this callback.
  GestureDragDownCallback? onDown;

  /// A pointer has contacted the screen with a primary button and has begun to
  /// move.
  ///
  /// The position of the pointer is provided in the callback's `details`
  /// argument, which is a [DragStartDetails] object. The [dragStartBehavior]
  /// determines this position.
  ///
  /// See also:
  ///
  ///  * [kPrimaryButton], the button this callback responds to.
  ///  * [DragStartDetails], which is passed as an argument to this callback.
  GestureDragStartCallback? onStart;

  /// A pointer that is in contact with the screen with a primary button and
  /// moving has moved again.
  ///
  /// The distance traveled by the pointer since the last update is provided in
  /// the callback's `details` argument, which is a [DragUpdateDetails] object.
  ///
  /// See also:
  ///
  ///  * [kPrimaryButton], the button this callback responds to.
  ///  * [DragUpdateDetails], which is passed as an argument to this callback.
  GestureDragUpdateCallback? onUpdate;

  /// A pointer that was previously in contact with the screen with a primary
  /// button and moving is no longer in contact with the screen and was moving
  /// at a specific velocity when it stopped contacting the screen.
  ///
  /// The velocity is provided in the callback's `details` argument, which is a
  /// [DragEndDetails] object.
  ///
  /// See also:
  ///
  ///  * [kPrimaryButton], the button this callback responds to.
  ///  * [DragEndDetails], which is passed as an argument to this callback.
  GestureDragEndCallback? onEnd;

  /// The pointer that previously triggered [onDown] did not complete.
  ///
  /// See also:
  ///
  ///  * [kPrimaryButton], the button this callback responds to.
  GestureDragCancelCallback? onCancel;

  /// The minimum distance an input pointer drag must have moved to
  /// to be considered a fling gesture.
  ///
  /// This value is typically compared with the distance traveled along the
  /// scrolling axis. If null then [kTouchSlop] is used.
  double? minFlingDistance;

  /// The minimum velocity for an input pointer drag to be considered fling.
  ///
  /// This value is typically compared with the magnitude of fling gesture's
  /// velocity along the scrolling axis. If null then [kMinFlingVelocity]
  /// is used.
  double? minFlingVelocity;

  /// Fling velocity magnitudes will be clamped to this value.
  ///
  /// If null then [kMaxFlingVelocity] is used.
  double? maxFlingVelocity;

  /// Determines the type of velocity estimation method to use for a potential
  /// drag gesture, when a new pointer is added.
  ///
  /// To estimate the velocity of a gesture, [DragGestureRecognizer] calls
  /// [velocityTrackerBuilder] when it starts to track a new pointer in
  /// [addAllowedPointer], and add subsequent updates on the pointer to the
  /// resulting velocity tracker, until the gesture recognizer stops tracking
  /// the pointer. This allows you to specify a different velocity estimation
  /// strategy for each allowed pointer added, by changing the type of velocity
  /// tracker this [GestureVelocityTrackerBuilder] returns.
  ///
  /// If left unspecified the default [velocityTrackerBuilder] creates a new
  /// [VelocityTracker] for every pointer added.
  ///
  /// See also:
  ///
  ///  * [VelocityTracker], a velocity tracker that uses least squares estimation
  ///    on the 20 most recent pointer data samples. It's a well-rounded velocity
  ///    tracker and is used by default.
  ///  * [IOSScrollViewFlingVelocityTracker], a specialized velocity tracker for
  ///    determining the initial fling velocity for a [Scrollable] on iOS, to
  ///    match the native behavior on that platform.
  GestureVelocityTrackerBuilder velocityTrackerBuilder;

  _DragState _state = _DragState.ready;
  late OffsetPair _initialPosition;
  late OffsetPair _pendingDragOffset;
  Duration? _lastPendingEventTimestamp;
  // The buttons sent by `PointerDownEvent`. If a `PointerMoveEvent` comes with a
  // different set of buttons, the gesture is canceled.
  int? _initialButtons;
  Matrix4? _lastTransform;

  /// Distance moved in the global coordinate space of the screen in drag direction.
  ///
  /// If drag is only allowed along a defined axis, this value may be negative to
  /// differentiate the direction of the drag.
  late double _globalDistanceMoved;

  /// Determines if a gesture is a fling or not based on velocity.
  ///
  /// A fling calls its gesture end callback with a velocity, allowing the
  /// provider of the callback to respond by carrying the gesture forward with
  /// inertia, for example.
  bool isFlingGesture(VelocityEstimate estimate, PointerDeviceKind kind);

  Offset _getDeltaForDetails(Offset delta);
  double? _getPrimaryValueFromOffset(Offset value);
  bool _hasSufficientGlobalDistanceToAccept(PointerDeviceKind pointerDeviceKind, double? deviceTouchSlop);

  final Map<int, VelocityTracker> _velocityTrackers = <int, VelocityTracker>{};

  @override
  bool isPointerAllowed(PointerEvent event) {
    if (_initialButtons == null) {
      switch (event.buttons) {
        case kPrimaryButton:
          if (onDown == null &&
              onStart == null &&
              onUpdate == null &&
              onEnd == null &&
              onCancel == null)
            return false;
          break;
        default:
          return false;
      }
    } else {
      // There can be multiple drags simultaneously. Their effects are combined.
      if (event.buttons != _initialButtons) {
        return false;
      }
    }
    return super.isPointerAllowed(event as PointerDownEvent);
  }

  void _addPointer(PointerEvent event) {
    _velocityTrackers[event.pointer] = velocityTrackerBuilder(event);
    if (_state == _DragState.ready) {
      _state = _DragState.possible;
      _initialPosition = OffsetPair(global: event.position, local: event.localPosition);
      _pendingDragOffset = OffsetPair.zero;
      _globalDistanceMoved = 0.0;
      _lastPendingEventTimestamp = event.timeStamp;
      _lastTransform = event.transform;
      _checkDown();
    } else if (_state == _DragState.accepted) {
      resolve(GestureDisposition.accepted);
    }
  }

  @override
  void addAllowedPointer(PointerDownEvent event) {
    super.addAllowedPointer(event);
    if (_state == _DragState.ready) {
      _initialButtons = event.buttons;
    }
    _addPointer(event);
  }

  @override
  void addAllowedPointerPanZoom(PointerPanZoomStartEvent event) {
    super.addAllowedPointerPanZoom(event);
    startTrackingPointer(event.pointer, event.transform);
    if (_state == _DragState.ready) {
      _initialButtons = kPrimaryButton;
    }
    _addPointer(event);
  }

  @override
  void handleEvent(PointerEvent event) {
    assert(_state != _DragState.ready);
    if (!event.synthesized &&
        (event is PointerDownEvent ||
         event is PointerMoveEvent ||
         event is PointerPanZoomStartEvent ||
         event is PointerPanZoomUpdateEvent)) {
      final VelocityTracker tracker = _velocityTrackers[event.pointer]!;
      assert(tracker != null);
      if (event is PointerPanZoomStartEvent) {
        tracker.addPosition(event.timeStamp, Offset.zero);
      } else if (event is PointerPanZoomUpdateEvent) {
        tracker.addPosition(event.timeStamp, event.pan);
      } else {
        tracker.addPosition(event.timeStamp, event.localPosition);
      }
    }
    if (event is PointerMoveEvent && event.buttons != _initialButtons) {
      _giveUpPointer(event.pointer);
      return;
    }
    if (event is PointerMoveEvent || event is PointerPanZoomUpdateEvent) {
      final Offset delta = (event is PointerMoveEvent) ? event.delta : (event as PointerPanZoomUpdateEvent).panDelta;
      final Offset localDelta = (event is PointerMoveEvent) ? event.localDelta : (event as PointerPanZoomUpdateEvent).localPanDelta;
      final Offset position = (event is PointerMoveEvent) ? event.position : (event.position + (event as PointerPanZoomUpdateEvent).pan);
      final Offset localPosition = (event is PointerMoveEvent) ? event.localPosition : (event.localPosition + (event as PointerPanZoomUpdateEvent).localPan);
      if (_state == _DragState.accepted) {
        _checkUpdate(
          sourceTimeStamp: event.timeStamp,
          delta: _getDeltaForDetails(localDelta),
          primaryDelta: _getPrimaryValueFromOffset(localDelta),
          globalPosition: position,
          localPosition: localPosition,
        );
      } else {
<<<<<<< HEAD
        _pendingDragOffset += OffsetPair(local: event.panDelta, global: event.panDelta);
=======
        _pendingDragOffset += OffsetPair(local: localDelta, global: delta);
>>>>>>> 8c2bbe63
        _lastPendingEventTimestamp = event.timeStamp;
        _lastTransform = event.transform;
        final Offset movedLocally = _getDeltaForDetails(localDelta);
        final Matrix4? localToGlobalTransform = event.transform == null ? null : Matrix4.tryInvert(event.transform!);
        _globalDistanceMoved += PointerEvent.transformDeltaViaPositions(
          transform: localToGlobalTransform,
          untransformedDelta: movedLocally,
          untransformedEndPosition: localPosition
        ).distance * (_getPrimaryValueFromOffset(movedLocally) ?? 1).sign;
        if (_hasSufficientGlobalDistanceToAccept(event.kind, gestureSettings?.touchSlop))
          resolve(GestureDisposition.accepted);
      }
    }
    if (event is PointerUpEvent || event is PointerCancelEvent || event is PointerPanZoomEndEvent) {
      _giveUpPointer(event.pointer);
    }
  }

  final Set<int> _acceptedActivePointers = <int>{};

  @override
  void acceptGesture(int pointer) {
    assert(!_acceptedActivePointers.contains(pointer));
    _acceptedActivePointers.add(pointer);
    if (_state != _DragState.accepted) {
      _state = _DragState.accepted;
      final OffsetPair delta = _pendingDragOffset;
      final Duration timestamp = _lastPendingEventTimestamp!;
      final Matrix4? transform = _lastTransform;
      final Offset localUpdateDelta;
      switch (dragStartBehavior) {
        case DragStartBehavior.start:
          _initialPosition = _initialPosition + delta;
          localUpdateDelta = Offset.zero;
          break;
        case DragStartBehavior.down:
          localUpdateDelta = _getDeltaForDetails(delta.local);
          break;
      }
      _pendingDragOffset = OffsetPair.zero;
      _lastPendingEventTimestamp = null;
      _lastTransform = null;
      _checkStart(timestamp, pointer);
      if (localUpdateDelta != Offset.zero && onUpdate != null) {
        final Matrix4? localToGlobal = transform != null ? Matrix4.tryInvert(transform) : null;
        final Offset correctedLocalPosition = _initialPosition.local + localUpdateDelta;
        final Offset globalUpdateDelta = PointerEvent.transformDeltaViaPositions(
          untransformedEndPosition: correctedLocalPosition,
          untransformedDelta: localUpdateDelta,
          transform: localToGlobal,
        );
        final OffsetPair updateDelta = OffsetPair(local: localUpdateDelta, global: globalUpdateDelta);
        final OffsetPair correctedPosition = _initialPosition + updateDelta; // Only adds delta for down behaviour
        _checkUpdate(
          sourceTimeStamp: timestamp,
          delta: localUpdateDelta,
          primaryDelta: _getPrimaryValueFromOffset(localUpdateDelta),
          globalPosition: correctedPosition.global,
          localPosition: correctedPosition.local,
        );
      }
      // This acceptGesture might have been called only for one pointer, instead
      // of all pointers. Resolve all pointers to `accepted`. This won't cause
      // infinite recursion because an accepted pointer won't be accepted again.
      resolve(GestureDisposition.accepted);
    }
  }

  @override
  void rejectGesture(int pointer) {
    _giveUpPointer(pointer);
  }

  @override
  void didStopTrackingLastPointer(int pointer) {
    assert(_state != _DragState.ready);
    switch(_state) {
      case _DragState.ready:
        break;

      case _DragState.possible:
        resolve(GestureDisposition.rejected);
        _checkCancel();
        break;

      case _DragState.accepted:
        _checkEnd(pointer);
        break;
    }
    _velocityTrackers.clear();
    _initialButtons = null;
    _state = _DragState.ready;
  }

  void _giveUpPointer(int pointer) {
    stopTrackingPointer(pointer);
    // If we never accepted the pointer, we reject it since we are no longer
    // interested in winning the gesture arena for it.
    if (!_acceptedActivePointers.remove(pointer))
      resolvePointer(pointer, GestureDisposition.rejected);
  }

  void _checkDown() {
    assert(_initialButtons == kPrimaryButton);
    if (onDown != null) {
      final DragDownDetails details = DragDownDetails(
        globalPosition: _initialPosition.global,
        localPosition: _initialPosition.local,
      );
      invokeCallback<void>('onDown', () => onDown!(details));
    }
  }

  void _checkStart(Duration timestamp, int pointer) {
    assert(_initialButtons == kPrimaryButton);
    if (onStart != null) {
      final DragStartDetails details = DragStartDetails(
        sourceTimeStamp: timestamp,
        globalPosition: _initialPosition.global,
        localPosition: _initialPosition.local,
        kind: getKindForPointer(pointer),
      );
      invokeCallback<void>('onStart', () => onStart!(details));
    }
  }

  void _checkUpdate({
    Duration? sourceTimeStamp,
    required Offset delta,
    double? primaryDelta,
    required Offset globalPosition,
    Offset? localPosition,
  }) {
    assert(_initialButtons == kPrimaryButton);
    if (onUpdate != null) {
      final DragUpdateDetails details = DragUpdateDetails(
        sourceTimeStamp: sourceTimeStamp,
        delta: delta,
        primaryDelta: primaryDelta,
        globalPosition: globalPosition,
        localPosition: localPosition,
      );
      invokeCallback<void>('onUpdate', () => onUpdate!(details));
    }
  }

  void _checkEnd(int pointer) {
    assert(_initialButtons == kPrimaryButton);
    if (onEnd == null)
      return;

    final VelocityTracker tracker = _velocityTrackers[pointer]!;
    assert(tracker != null);

    final DragEndDetails details;
    final String Function() debugReport;

    final VelocityEstimate? estimate = tracker.getVelocityEstimate();
    if (estimate != null && isFlingGesture(estimate, tracker.kind)) {
      final Velocity velocity = Velocity(pixelsPerSecond: estimate.pixelsPerSecond)
        .clampMagnitude(minFlingVelocity ?? kMinFlingVelocity, maxFlingVelocity ?? kMaxFlingVelocity);
      details = DragEndDetails(
        velocity: velocity,
        primaryVelocity: _getPrimaryValueFromOffset(velocity.pixelsPerSecond),
      );
      debugReport = () {
        return '$estimate; fling at $velocity.';
      };
    } else {
      details = DragEndDetails(
        primaryVelocity: 0.0,
      );
      debugReport = () {
        if (estimate == null)
          return 'Could not estimate velocity.';
        return '$estimate; judged to not be a fling.';
      };
    }
    invokeCallback<void>('onEnd', () => onEnd!(details), debugReport: debugReport);
  }

  void _checkCancel() {
    assert(_initialButtons == kPrimaryButton);
    if (onCancel != null)
      invokeCallback<void>('onCancel', onCancel!);
  }

  @override
  void dispose() {
    _velocityTrackers.clear();
    super.dispose();
  }
  @override
  void debugFillProperties(DiagnosticPropertiesBuilder properties) {
    super.debugFillProperties(properties);
    properties.add(EnumProperty<DragStartBehavior>('start behavior', dragStartBehavior));
  }
}

/// Recognizes movement in the vertical direction.
///
/// Used for vertical scrolling.
///
/// See also:
///
///  * [HorizontalDragGestureRecognizer], for a similar recognizer but for
///    horizontal movement.
///  * [MultiDragGestureRecognizer], for a family of gesture recognizers that
///    track each touch point independently.
class VerticalDragGestureRecognizer extends DragGestureRecognizer {
  /// Create a gesture recognizer for interactions in the vertical axis.
  ///
  /// {@macro flutter.gestures.GestureRecognizer.supportedDevices}
  VerticalDragGestureRecognizer({
    Object? debugOwner,
    @Deprecated(
      'Migrate to supportedDevices. '
      'This feature was deprecated after v2.3.0-1.0.pre.',
    )
    PointerDeviceKind? kind,
    Set<PointerDeviceKind>? supportedDevices,
  }) : super(
         debugOwner: debugOwner,
         kind: kind,
         supportedDevices: supportedDevices,
       );

  @override
  bool isFlingGesture(VelocityEstimate estimate, PointerDeviceKind kind) {
    final double minVelocity = minFlingVelocity ?? kMinFlingVelocity;
    final double minDistance = minFlingDistance ?? computeHitSlop(kind, gestureSettings);
    return estimate.pixelsPerSecond.dy.abs() > minVelocity && estimate.offset.dy.abs() > minDistance;
  }

  @override
  bool _hasSufficientGlobalDistanceToAccept(PointerDeviceKind pointerDeviceKind, double? deviceTouchSlop) {
    return _globalDistanceMoved.abs() > computeHitSlop(pointerDeviceKind, gestureSettings);
  }

  @override
  Offset _getDeltaForDetails(Offset delta) => Offset(0.0, delta.dy);

  @override
  double _getPrimaryValueFromOffset(Offset value) => value.dy;

  @override
  String get debugDescription => 'vertical drag';
}

/// Recognizes movement in the horizontal direction.
///
/// Used for horizontal scrolling.
///
/// See also:
///
///  * [VerticalDragGestureRecognizer], for a similar recognizer but for
///    vertical movement.
///  * [MultiDragGestureRecognizer], for a family of gesture recognizers that
///    track each touch point independently.
class HorizontalDragGestureRecognizer extends DragGestureRecognizer {
  /// Create a gesture recognizer for interactions in the horizontal axis.
  ///
  /// {@macro flutter.gestures.GestureRecognizer.supportedDevices}
  HorizontalDragGestureRecognizer({
    Object? debugOwner,
    @Deprecated(
      'Migrate to supportedDevices. '
      'This feature was deprecated after v2.3.0-1.0.pre.',
    )
    PointerDeviceKind? kind,
    Set<PointerDeviceKind>? supportedDevices,
  }) : super(
         debugOwner: debugOwner,
         kind: kind,
         supportedDevices: supportedDevices,
       );

  @override
  bool isFlingGesture(VelocityEstimate estimate, PointerDeviceKind kind) {
    final double minVelocity = minFlingVelocity ?? kMinFlingVelocity;
    final double minDistance = minFlingDistance ?? computeHitSlop(kind, gestureSettings);
    return estimate.pixelsPerSecond.dx.abs() > minVelocity && estimate.offset.dx.abs() > minDistance;
  }

  @override
  bool _hasSufficientGlobalDistanceToAccept(PointerDeviceKind pointerDeviceKind, double? deviceTouchSlop) {
    return _globalDistanceMoved.abs() > computeHitSlop(pointerDeviceKind, gestureSettings);
  }

  @override
  Offset _getDeltaForDetails(Offset delta) => Offset(delta.dx, 0.0);

  @override
  double _getPrimaryValueFromOffset(Offset value) => value.dx;

  @override
  String get debugDescription => 'horizontal drag';
}

/// Recognizes movement both horizontally and vertically.
///
/// See also:
///
///  * [ImmediateMultiDragGestureRecognizer], for a similar recognizer that
///    tracks each touch point independently.
///  * [DelayedMultiDragGestureRecognizer], for a similar recognizer that
///    tracks each touch point independently, but that doesn't start until
///    some time has passed.
class PanGestureRecognizer extends DragGestureRecognizer {
  /// Create a gesture recognizer for tracking movement on a plane.
  PanGestureRecognizer({
    Object? debugOwner,
    Set<PointerDeviceKind>? supportedDevices,
  }) : super(
         debugOwner: debugOwner,
         supportedDevices: supportedDevices,
       );

  @override
  bool isFlingGesture(VelocityEstimate estimate, PointerDeviceKind kind) {
    final double minVelocity = minFlingVelocity ?? kMinFlingVelocity;
    final double minDistance = minFlingDistance ?? computeHitSlop(kind, gestureSettings);
    return estimate.pixelsPerSecond.distanceSquared > minVelocity * minVelocity
        && estimate.offset.distanceSquared > minDistance * minDistance;
  }

  @override
  bool _hasSufficientGlobalDistanceToAccept(PointerDeviceKind pointerDeviceKind, double? deviceTouchSlop) {
    return _globalDistanceMoved.abs() > computePanSlop(pointerDeviceKind, gestureSettings);
  }

  @override
  Offset _getDeltaForDetails(Offset delta) => delta;

  @override
  double? _getPrimaryValueFromOffset(Offset value) => null;

  @override
  String get debugDescription => 'pan';
}<|MERGE_RESOLUTION|>--- conflicted
+++ resolved
@@ -331,11 +331,7 @@
           localPosition: localPosition,
         );
       } else {
-<<<<<<< HEAD
-        _pendingDragOffset += OffsetPair(local: event.panDelta, global: event.panDelta);
-=======
         _pendingDragOffset += OffsetPair(local: localDelta, global: delta);
->>>>>>> 8c2bbe63
         _lastPendingEventTimestamp = event.timeStamp;
         _lastTransform = event.transform;
         final Offset movedLocally = _getDeltaForDetails(localDelta);
